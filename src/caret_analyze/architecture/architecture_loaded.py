--- conflicted
+++ resolved
@@ -1308,28 +1308,6 @@
                 callback_name=callback_name,
                 construction_order=callback.construction_order
             )
-<<<<<<< HEAD
-        # Service callbacks support "read" only, not "export".
-        # To avoid affecting exported files, special handling is done for service callbacks.
-        # When the service is officially supported, the special processing will be removed.
-        if isinstance(callback, ServiceCallbackValue):
-            self._srv_callback_count[callback] = self._srv_callback_count.get(
-                callback, len(self._srv_callback_count))
-            callback_count = self._srv_callback_count[callback]
-            indexed = indexed_name(
-                f'{self.node_name}/service_callback', callback_count, srv_callback_num)
-            callback_name = callback.callback_name or indexed
-            return ServiceCallbackStruct(
-                node_name=callback.node_name,
-                symbol=callback.symbol,
-                service_name=callback.service_name,
-                publish_topics=None if callback.publish_topics is None
-                else list(callback.publish_topics),
-                callback_name=callback_name,
-                construction_order=callback.construction_order
-            )
-=======
->>>>>>> 4956a7e4
         raise UnsupportedTypeError('Unsupported callback type')
 
     def _validate(self, callbacks: list[CallbackValue]) -> None:
